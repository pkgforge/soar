--- conflicted
+++ resolved
@@ -433,25 +433,4 @@
     std::io::stdin().read_line(&mut line)?;
 
     Ok(matches!(line.trim().to_lowercase().as_str(), "y" | "yes"))
-<<<<<<< HEAD
-}
-
-/// Extracts the archive at `archive_path` into the directory `output_dir`.
-///
-/// This function is intended to unpack supported archive formats (for example `.zip`, `.tar`, `.tar.gz`)
-/// into the specified output directory. Currently the function is a no-op and always returns `Ok(())`.
-///
-/// # Examples
-///
-/// ```
-/// use std::path::Path;
-/// // Intended usage; currently does nothing and returns Ok(())
-/// let archive = Path::new("example.tar.gz");
-/// let out_dir = Path::new("out");
-/// assert!(crate::download::extract_archive(archive, out_dir).is_ok());
-/// ```
-pub fn extract_archive(archive_path: &Path, output_dir: &Path) -> Result<(), DownloadError> {
-    Ok(())
-=======
->>>>>>> 5a9830fc
 }